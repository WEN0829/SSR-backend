use crate::{
  database,
  model::{constant::*, *},
  utils::*,
};

use bcrypt::{hash, verify, DEFAULT_COST};
use rocket::{get, http::Status, post, serde::json::Json, State};
use sqlx::{Pool, Sqlite};
use uuid::Uuid;
use validator::Validate;

// 註冊
#[post("/api/register", format = "json", data = "<user>")]
pub async fn register(
  pool: &State<Pool<Sqlite>>,
  user: Json<user::RegisterRequest>,
) -> Result<String, Status> {
  handle_validator(user.validate())?;

  let data: user::RegisterRequest = user.into_inner();
  let user_name = data.user_name;
  let password = data.password;
  let email = data.email;

  log::info!("Handling registration for user: {}", user_name);

  let password_hash = handle(hash(password, DEFAULT_COST), "Hashing password")?;
  let verification_token = Uuid::new_v4().to_string();
  let user_role = user::UserRole::RegularUser;
  let verified = false;

  let user_info = user::UserInfo {
    user_name: user_name.clone(),
    email: email.clone(),
    password_hash: password_hash,
    user_role: user_role,
    verified: verified,
    verification_token: verification_token.clone(),
  };

  database::user::insert_new_user_info(pool.inner(), user_info).await?;

  send_verification_email(&email, &verification_token)?;

  let token = create_resend_verification_token(&email, &verification_token, false)
    .map_err(|_| Status::InternalServerError)?;

  log::info!("Finished registration for user: {}", user_name);

  Ok(token)
}

<<<<<<< HEAD
=======
#[get("/api/resend_verification")]
pub async fn resend_verification_email(
  claims: token::ResendVerificationClaim,
) -> Result<String, Status> {
  log::info!("Starting to process the resend verification email request");

  let email = claims.email;
  let verification_token = claims.verification_token;
  let expiration = claims.expiration;
  let now: i64 = get_now().timestamp();

  // 超過規定時間才可以重發驗證郵件
  if now <= expiration {
    log::warn!("Not yet reached the time limit for resending verification email, request denied");
    return Err(Status::BadRequest);
  }

  // 重發驗證信
  send_verification_email(&email, &verification_token)?;

  // 重新生成JWT token(is_resend設定為true) -> 重新計算重發驗證信的冷卻時間
  let token = create_resend_verification_token(&email, &verification_token, true)
    .map_err(|_| Status::InternalServerError)?;

  log::info!("Resend verification email to address: {}", &email);
  Ok(token)
}

>>>>>>> ff87c62b
#[get("/api/verify?<verification_token>")]
pub async fn email_verify(
  pool: &State<Pool<Sqlite>>,
  verification_token: String,
) -> Result<String, Status> {
  log::info!("Verifying email for token: {}", verification_token);

  database::user::update_user_verified_by_token(pool.inner(), &verification_token).await?;

  log::info!(
    "Email verification completed for token: {}",
    verification_token
  );

  Ok("Your email has been successfully verified.".to_string())
}

// 登入
#[post("/api/login", data = "<creds>")]
<<<<<<< HEAD
pub fn login(creds: Json<user::LoginCreds>) -> Result<String, Status> {
=======
pub async fn login(
  pool: &State<Pool<Sqlite>>,
  creds: Json<user::LoginRequest>,
) -> Result<String, Status> {
>>>>>>> ff87c62b
  handle_validator(creds.validate())?;
  let user_info = database::user::get_user_info(pool.inner(), &creds.user_name).await?;

  log::info!(
    "Processing the login request for user: {}",
    &user_info.user_name
  );

  let password_matches =
    verify(&creds.password, &user_info.password_hash).map_err(|_| Status::InternalServerError)?;

  if !password_matches {
    log::warn!("Password is incorrect");
    return Err(Status::Unauthorized);
  }

  if !&user_info.verified {
    log::warn!("The user's email has not been verified");
    return Err(Status::BadRequest);
  }

  let is_in_blacklist =
    database::user::is_user_in_blacklist(pool.inner(), &user_info.user_name).await?;

  if is_in_blacklist {
    log::warn!(
      "User '{}' is currently in the blacklist.",
      &user_info.user_name
    );
    return Err(Status::Forbidden);
  }

  let token = create_userinfo_token(&user_info.user_name, user_info.user_role)
    .map_err(|_| Status::InternalServerError)?;

  log::info!("User: {} login successful", user_info.user_name);

  Ok(token)
}

// 查詢當前所有位置狀態
/*
如果座位(Seats)不可用，則該座位的狀態為Unavailable
如果特定時間被包含在某筆預約中，則則該座位的狀態為Borrowed
否則為Available
*/
#[get("/api/show_status")]
pub async fn show_current_seats_status(pool: &State<Pool<Sqlite>>) -> Result<String, Status> {
  log::info!("Show current seats status");

  let now: i64 = get_now().timestamp();
  let all_seats_status: seat::AllSeatsStatus;

  if database::timeslot::is_within_unavailable_timeslot(pool.inner(), now).await? {
    log::warn!(
      "The time: {} is within an unavailable timeslot",
      time_to_string(now)?
    );

    let mut seats_vec = Vec::<seat::SeatStatus>::new();

    for seat in 1..NUMBER_OF_SEATS {
      seats_vec.push(seat::SeatStatus {
        seat_id: seat,
        status: seat::Status::Unavailable,
      })
    }
    all_seats_status = seat::AllSeatsStatus { seats: seats_vec };
  } else {
    all_seats_status = database::seat::get_all_seats_status(pool.inner(), now).await?;
  }

  let json = handle(
    serde_json::to_string(&all_seats_status),
    "Serialize the data as a String of JSON",
  )?;

  log::info!("Show current seats status successfully");

  Ok(json)
}

// 查詢當前所有位置狀態 + filter
/*
如果給定的時間段中有重疊到被預約的時段則回傳
Borrowed
否則回傳
Available
*/
#[get("/api/show_status/<start_time>/<end_time>")]
pub async fn show_seats_status_in_specific_timeslots(
  pool: &State<Pool<Sqlite>>,
  start_time: i64,
  end_time: i64,
) -> Result<String, Status> {
  log::info!("Show seats status by time");
  validate_datetime(start_time, end_time)?;

  let all_seats_status =
    database::seat::get_seats_status_in_specific_timeslots(pool.inner(), start_time, end_time)
      .await?;

  let json = handle(
    serde_json::to_string(&all_seats_status),
    "Serialize the data as a String of JSON",
  )?;

  log::info!("Show seats status by time successfully");

  Ok(json)
}

// 查詢當前特定位置預約狀態
#[get("/api/show_reservations/<seat_id>/<start_time>/<end_time>")]
pub async fn show_seat_reservations(
  pool: &State<Pool<Sqlite>>,
  seat_id: u16,
  start_time: i64,
  end_time: i64,
) -> Result<String, Status> {
  log::info!("Show reservations of seat: {}", seat_id);

  validate_seat_id(seat_id)?;

  let timeslots =
    database::seat::get_seat_reservations(pool.inner(), start_time, end_time, seat_id).await?;

  let json = handle(
    serde_json::to_string(&timeslots),
    "Serialize the data as a String of JSON",
  )?;

  log::info!("Show reservations of seat: {} successfully", seat_id);

  Ok(json)
}

// 預約座位
#[post("/api/reserve", format = "json", data = "<insert_reservation>")]
pub async fn reserve_seat(
  pool: &State<Pool<Sqlite>>,
  claims: token::UserInfoClaim,
  insert_reservation: Json<reservation::InsertReservationRequest>,
) -> Result<(), Status> {
  handle_validator(insert_reservation.validate())?;

  let data: reservation::InsertReservationRequest = insert_reservation.into_inner();
  let seat_id = data.seat_id;
  let start_time = data.start_time;
  let end_time = data.end_time;
  let user_name = claims.user;

  log::info!("Reserving a seat :{} for user: {}", seat_id, user_name);

  if !database::seat::is_seat_available(pool.inner(), seat_id).await? {
    log::warn!("The seat: {} is unavailable", seat_id);
    return Err(Status::BadRequest);
  }

  if database::timeslot::is_overlapping_with_unavailable_timeslot(
    pool.inner(),
    start_time,
    end_time,
  )
  .await?
  {
    log::warn!(
      "The start_time: {} end_time: {} is overlapping unavailable timeslot",
      start_time,
      end_time
    );
    return Err(Status::BadRequest);
  }

  let date = timestamp_to_naive_datetime(start_time)?.date();

  if database::reservation::check_unfinished_reservations(pool.inner(), &user_name, date).await? {
    log::warn!("Found ongoing reservation not yet completed");
    return Err(Status::BadRequest);
  }

  database::reservation::reserve_seat(pool.inner(), &user_name, seat_id, start_time, end_time)
    .await?;

  log::info!(
    "Seat: {} reserved successfully for user: {}",
    seat_id,
    user_name
  );

  Ok(())
}

// 修改預約時段
#[post(
  "/api/update_reservation",
  format = "json",
  data = "<update_reservation>"
)]
pub async fn update_reservation(
  pool: &State<Pool<Sqlite>>,
  claims: token::UserInfoClaim,
  update_reservation: Json<reservation::UpdateReservationRequest>,
) -> Result<(), Status> {
  handle_validator(update_reservation.validate())?;

  let data: reservation::UpdateReservationRequest = update_reservation.into_inner();
  let start_time = data.start_time;
  let end_time = data.end_time;
  let new_start_time = data.new_start_time;
  let new_end_time = data.new_end_time;
  let user_name = claims.user;

  log::info!("Updating reservation for user: {}", user_name);

  if database::timeslot::is_overlapping_with_unavailable_timeslot(
    pool.inner(),
    new_start_time,
    new_end_time,
  )
  .await?
  {
    return Err(Status::BadRequest);
  }

  database::reservation::update_reservation_time(
    pool.inner(),
    &user_name,
    start_time,
    end_time,
    new_start_time,
    new_end_time,
  )
  .await?;

  log::info!("Reservation for user: {} updated successfully", user_name);

  Ok(())
}

// 刪除預約時段
#[post(
  "/api/delete_reservation",
  format = "json",
  data = "<delete_reservation>"
)]
pub async fn delete_reservation_time(
  pool: &State<Pool<Sqlite>>,
  claims: token::UserInfoClaim,
  delete_reservation: Json<reservation::DeleteReservationRequest>,
) -> Result<(), Status> {
  handle_validator(delete_reservation.validate())?;

  let data: reservation::DeleteReservationRequest = delete_reservation.into_inner();
  let start_time = data.start_time;
  let end_time = data.end_time;
  let user_name = claims.user;

  log::info!("Deleting reservation for user: {}", user_name);

  database::reservation::delete_reservation_time(pool.inner(), &user_name, start_time, end_time)
    .await?;

  log::info!("Reservation for user: {} deleted successfully", user_name);

  Ok(())
}

// 顯示使用者預約時段
#[get("/api/user_reservations")]
pub async fn display_user_reservations(
  pool: &State<Pool<Sqlite>>,
  claims: token::UserInfoClaim,
) -> Result<Json<Vec<reservation::Reservation>>, Status> {
  let user_name = claims.user;

  log::info!("Displaying the user's reservations");

  let reservations = database::reservation::get_user_reservations(pool.inner(), &user_name).await?;

  log::info!("Displaying the user's reservations successfully");

  Ok(Json(reservations))
}

// 設定不可預約時間
#[post("/api/set_timeslots", format = "json", data = "<time_slot>")]
pub async fn set_unavailable_timeslots(
  pool: &State<Pool<Sqlite>>,
  claims: token::UserInfoClaim,
  time_slot: Json<timeslot::TimeSlot>,
) -> Result<(), Status> {
  handle_validator(time_slot.validate())?;

  let user_name = claims.user;
  if claims.role != user::UserRole::Admin {
    log::warn!(
      "Unauthorized attempt to set unavailable timeslots by user: {}",
      &user_name
    );
    return Err(Status::Unauthorized);
  }

  let start_time = time_slot.start_time;
  let end_time = time_slot.end_time;

  log::info!(
    "Setting unavailable timeslot start_time: {:?}, end_time: {:?}",
    start_time,
    end_time
  );

  database::timeslot::insert_unavailable_timeslot(pool.inner(), start_time, end_time).await?;

  log::info!("Unavailable timeslot set successfully");
  Ok(())
}

// 設定不可使用座位
#[post(
  "/api/set_seat_availability",
  format = "json",
  data = "<seat_availability>"
)]
pub async fn set_seat_availability(
  pool: &State<Pool<Sqlite>>,
  claims: token::UserInfoClaim,
  seat_availability: Json<seat::SeatAvailabilityRequest>,
) -> Result<(), Status> {
  handle_validator(seat_availability.validate())?;

  let user_name = claims.user;
  if claims.role != user::UserRole::Admin {
    log::warn!(
      "Unauthorized attempt to set seat availability by user: {}",
      &user_name
    );
    return Err(Status::Unauthorized);
  }

  let seat_id = seat_availability.seat_id;
  let available = seat_availability.available;

  log::info!(
    "Setting seat availability seat_id: {:?}, available: {:?}",
    seat_id,
    available
  );

  database::seat::update_seat_availability(pool.inner(), seat_id, available).await?;

  log::info!("Seat availability set successfully");
  Ok(())
}

#[post("/api/set_blacklist", format = "json", data = "<ban_request>")]
pub async fn add_user_to_blacklist(
  pool: &State<Pool<Sqlite>>,
  claims: token::UserInfoClaim,
  ban_request: Json<user::BanRequest>,
) -> Result<(), Status> {
  handle_validator(ban_request.validate())?;

  let user_name = claims.user;
  if claims.role != user::UserRole::Admin {
    log::warn!(
      "Unauthorized attempt to add user to blacklist by user: {}",
      &user_name
    );
    return Err(Status::Unauthorized);
  }

  let user_name_to_ban = &ban_request.user_name;
  let start_time = ban_request.start_time;
  let end_time = ban_request.end_time;

  log::info!(
    "Adding user to blacklist with start_time: {:?}, end_time: {:?}",
    start_time,
    end_time
  );

  let is_user_in_blacklist =
    database::user::is_user_in_blacklist(pool.inner(), user_name_to_ban).await?;
  if is_user_in_blacklist {
    database::user::delete_user_from_blacklist(pool.inner(), user_name_to_ban).await?;
  }

  database::user::insert_user_to_blacklist(pool.inner(), user_name_to_ban, start_time, end_time)
    .await?;

  log::info!("Add user to blacklist successfully");
  Ok(())
}

// 將使用者移除黑名單
#[post("/api/remove_blacklist", format = "json", data = "<unban_request>")]
pub async fn remove_user_from_blacklist(
  pool: &State<Pool<Sqlite>>,
  claims: token::UserInfoClaim,
  unban_request: Json<user::UnBanRequest>,
) -> Result<(), Status> {
  let user_name = claims.user;
  if claims.role != user::UserRole::Admin {
    log::warn!(
      "Unauthorized attempt to remove user from blacklist by user: {}",
      &user_name
    );
    return Err(Status::Unauthorized);
  }

  let user_name_to_unban = &unban_request.user_name;

  log::info!("Removing user from blacklist");

  database::user::delete_user_from_blacklist(pool.inner(), user_name_to_unban).await?;

  log::info!("Remove user from blacklist successfully");
  Ok(())

}
/*
管理者設定unavaliable time slot
管理者設定座位avaliable
黑名單
<<<<<<< HEAD
使用者改名
*/

=======
*/

// fn register -> O
// fn resend_verification_email
// fn email_verify
// fn login -> O
// fn show_current_seats_status
// fn show_seats_status_in_specific_timeslots
// fn show_seat_reservations
// fn reserve_seat
// fn update_reservation
// fn delete_reservation_time
// fn display_user_reservations
// fn set_unavailable_timeslots
// fn set_seat_availability

>>>>>>> ff87c62b
#[cfg(test)]
mod tests {

  use crate::utils;

  use super::*;
<<<<<<< HEAD
  use crate::model::user;
=======
  use crate::model::reservation;
  use rocket::http::ContentType;
>>>>>>> ff87c62b
  use rocket::http::Status as HttpStatus;
  use rocket::http::Status;
  use rocket::local::blocking::Client;
  use rocket::serde::json::json;
<<<<<<< HEAD
  use rusqlite::params;

  #[test]
  fn test_register_success() {
=======
  use rocket::uri;
  use sqlx::SqlitePool;

  #[test]
  fn test_register() {
    // Valid
>>>>>>> ff87c62b
    let client = Client::tracked(rocket::build()).expect("valid rocket instance");
    let base_url = get_base_url();

    let user_data = json!({
        "user_name": "istestuser",
        "password": "istestpassword123",
        "email": "istest@email.ntou.edu.tw",
    });

    let response = client
      .post(format!("{}/api/register", base_url))
      .header(rocket::http::ContentType::JSON)
      .body(user_data.to_string())
      .dispatch();

<<<<<<< HEAD
    assert_eq!(response.status(), Status::Ok); // HttpStatus::Ok
  }

  #[test]
  fn test_register_failure() {
=======
    assert_eq!(response.status(), Status::Ok);

    // Invalid
>>>>>>> ff87c62b
    let client = Client::tracked(rocket::build()).expect("valid rocket instance");
    let base_url = get_base_url();

    let user_data = json!({
        "user_name": "istestuser",
<<<<<<< HEAD
        "password": "istestpassword123",
=======
        "password": "test",
>>>>>>> ff87c62b
        "email": "istest@email.ntou.edu.tw",
    });

    let response = client
      .post(format!("{}/api/register", base_url))
      .header(rocket::http::ContentType::JSON)
      .body(user_data.to_string())
      .dispatch();

    assert_eq!(response.status(), Status::InternalServerError); // HttpStatus::Ok

    let client = Client::tracked(rocket::build()).expect("valid rocket instance");
    let base_url = get_base_url();

<<<<<<< HEAD
    // Invalid data with empty user_name
=======
>>>>>>> ff87c62b
    let invalid_user_data = json!({
        "user_name": "",
        "password": "istestpassword123",
        "email": "istest@email.ntou.edu.tw",
    });

    let response = client
      .post(format!("{}/api/register", base_url))
      .header(rocket::http::ContentType::JSON)
      .body(invalid_user_data.to_string())
      .dispatch();

    assert_eq!(response.status(), HttpStatus::UnprocessableEntity);
  }

<<<<<<< HEAD
  #[test]
  fn test_email_verify_success() {
=======
  #[tokio::test]
  async fn test_resend_verification_email() {
    let email = "test@email.ntou.edu.tw".to_string();
    let verification_token = "testtoken".to_string();
    let expiration = utils::get_now().timestamp() + 60;

    let claims = token::ResendVerificationClaim {
      email: email.clone(),
      verification_token: verification_token.clone(),
      expiration: expiration,
      exp: 12345678,
    };
    // let req = LocalRequest::with_header("Authorization", "Bearer dummytoken").to_request();

    // let res = claims.from_request(&req).await;
    // assert!(res.is_success());
    // let claims = res.unwrap();

    // let result = resend_verification_email(claims).await;

    // assert!(result.is_ok());

    // let email_address = std::env::var("EMAIL_ADDRESS").unwrap();
    // assert_eq!(email_address, "nick20030829@gmail.com");
    // assert_eq!(1, mails_sent()); // 寄信數量應為1

    // let token = result.unwrap();
    // let new_claims = token::UserInfoClaim::verify_jwt(&token).unwrap();

    // assert_eq!(new_claims.email, email);
    // assert_eq!(new_claims.verification_token, verification_token);
    // assert!(new_claims.expiration > expiration); //冷卻時間應該增加
  }

  #[test]
  fn test_email_verify() {
>>>>>>> ff87c62b
    let client = Client::tracked(rocket::build()).expect("valid rocket instance");
    let base_url = get_base_url();

    let verification_token = "248959e3-04be-4f97-bae0-95c7aeb5279d".to_string();

    let response = client
      .get(format!(
        "{}/api/verify?verification_token={}",
        base_url, verification_token
      ))
      .dispatch();

    assert_eq!(response.status(), Status::Ok);
    assert!(response
      .into_string()
      .unwrap()
      .contains("Your email has been successfully verified"));
<<<<<<< HEAD
  }

  #[test]
  fn test_email_verify_missing_token() {
=======

    // 遺失 token
>>>>>>> ff87c62b
    let client = Client::tracked(rocket::build()).expect("valid rocket instance");
    let base_url = get_base_url();

    let response = client.get(format!("{}/api/verify", base_url)).dispatch();

    assert_eq!(response.status(), Status::BadRequest);
<<<<<<< HEAD
  }

  #[test]
  fn test_email_verify_failure() {
=======

    // 驗證失敗
>>>>>>> ff87c62b
    let client = Client::tracked(rocket::build()).expect("valid rocket instance");
    let base_url = get_base_url();

    let invalid_token = "invalid-token";

    let response = client
      .get(format!(
        "{}/api/verify?verification_token={}",
        base_url, invalid_token
      ))
      .dispatch();

    assert_eq!(response.status(), Status::NotFound);
  }

<<<<<<< HEAD
  #[test]
  fn test_login_success() {
    let creds = user::LoginCreds {
      user_name: "istestuser".to_string(),
      password: "ispassword123".to_string(),
    };

    let result = login(Json(creds));

    assert_eq!(result.is_ok(), true);

    // unverified
    let creds = user::LoginCreds {
      user_name: "isunverifieduser".to_string(),
      password: "ispassword123".to_string(),
    };

    let result = login(Json(creds));

    assert_eq!(result.unwrap_err(), Status::BadRequest);

    // no username
    let creds = user::LoginCreds {
      user_name: "".to_string(),
      password: "ispassword123".to_string(),
    };

    let result = login(Json(creds));

    assert_eq!(result.unwrap_err(), Status::UnprocessableEntity);

    // no password
    let creds = user::LoginCreds {
      user_name: "istestuser".to_string(),
      password: "".to_string(),
    };

    let result = login(Json(creds));

    assert_eq!(result.unwrap_err(), Status::Unauthorized);
  }

  #[test]
  fn test_login_validator() {
    let creds = user::LoginCreds {
      user_name: "".to_string(),
      password: "istest".to_string(),
    };
    let result = login(Json(creds));
    assert_eq!(result.unwrap_err(), Status::UnprocessableEntity);
  }

  #[tokio::test]
  async fn test_show_current_seats_status_success() {
    let result = show_current_seats_status().await;

    assert!(result.is_ok());
    let result_str = result.unwrap();

    let _: seat::AllSeatsStatus =
      serde_json::from_str(&result_str).expect("Result should be AllSeatsStatus JSON");

    // unvailable time slot
    database::init_db(); // 初始化 DB

    let mut conn = database::connect_to_db().unwrap();
    let date = utils::get_today();
    let time = utils::get_now();

    // 插入 unavailable timeslot 包含當前時間
    let mut tx = conn.transaction().unwrap();
    tx.execute(
      "INSERT INTO UnavailableTimeSlots (date, start_time, end_time) VALUES (?1, 0, ?2)",
      params![date, time + 3600],
    )
    .unwrap();
    tx.commit().unwrap();

    let result = show_current_seats_status().await;

    assert_eq!(result.unwrap(), "Unavailable");

    // DB error
    database::init_db();
    let db_path = format!("{}/SSR.db3", utils::get_root());
    std::fs::remove_file(db_path).unwrap();

    let result = show_current_seats_status().await;

    assert_eq!(result.unwrap_err(), Status::InternalServerError);
  }

  #[tokio::test]
  async fn test_show_seats_status_by_time_success() {
    let date = "2023-12-28";
    let start_time = 10000;
    let end_time = 12000;

    let result = show_seats_status_by_time(date, start_time, end_time).await;

    assert!(result.is_ok());

    let result_str = result.unwrap();
    let status: seat::AllSeatsStatus =
      serde_json::from_str(&result_str).expect("Result should be AllSeatsStatus JSON");

    assert_eq!(status.seats.len(), 217); // 應該有 217 個座位
  }

  #[tokio::test]
  async fn test_show_seats_status_by_time_invalid_datetime() {
    let date = "2023-12-28";
    let start_time = 22000; // 超出時間範圍
    let end_time = 25000;

    let result = show_seats_status_by_time(date, start_time, end_time).await;

    assert_eq!(result.unwrap_err(), Status::UnprocessableEntity);
  }

  #[tokio::test]
  async fn test_show_seats_status_by_time_db_error() {
    database::init_db();
    let db_path = format!("{}/SSR.db3", utils::get_root());
    std::fs::remove_file(db_path).unwrap();

    let date = "2023-12-28";
    let start_time = 10000;
    let end_time = 12000;

    let result = show_seats_status_by_time(date, start_time, end_time).await;

    assert_eq!(result.unwrap_err(), Status::InternalServerError);
  }

  #[tokio::test]
  async fn test_show_seat_reservations_success() {
    let date = "2023-12-28";
    let seat_id = 125;

    let result = show_seat_reservations(&date, seat_id).await;

    assert!(result.is_ok());

    let result_str = result.unwrap();
    let timeslots: Vec<(u32, u32)> =
      serde_json::from_str(&result_str).expect("Result should be timeslots JSON");

    // 檢查 seat_id 相等
    assert!(timeslots.iter().all(|(start, end)| start < end));
  }

  #[tokio::test]
  async fn test_show_seat_reservations_invalid_seat() {
    let date = "2023-12-28";
    let seat_id = 0; // 不存在的座位

    let result = show_seat_reservations(&date, seat_id).await;

    assert_eq!(result.unwrap_err(), Status::UnprocessableEntity);
  }

  #[tokio::test]
  async fn test_show_seat_reservations_invalid_date() {
    let date = "2023-15-32"; // 不存在的日期
    let seat_id = 120;

    let result = show_seat_reservations(&date, seat_id).await;

    assert_eq!(result.unwrap_err(), Status::UnprocessableEntity);
  }

  #[tokio::test]
  async fn test_show_seat_reservations_db_error() {
    database::init_db();
    let db_path = format!("{}/SSR.db3", utils::get_root());
    std::fs::remove_file(db_path).unwrap();

    let date = "2023-12-28";
    let seat_id = 120;

    let result = show_seat_reservations(&date, seat_id).await;

    assert_eq!(result.unwrap_err(), Status::InternalServerError);
  }
}
=======
  #[tokio::test]
  async fn test_login() {
    let client = Client::tracked(rocket::build()).unwrap();

    // 正確登入
    let user = json!({
      "user_name": "testuser",
      "password": "password123"
    });

    let response = client
      .post("/api/login")
      .header(ContentType::JSON)
      .json(&user)
      .dispatch();

    assert_eq!(response.status(), Status::Ok);

    // 錯誤密碼
    let wrong_password = json!({
       "user_name": "testuser",
       "password": "wrongpassword"
    });

    let response = client
      .post("/api/login")
      .header(ContentType::JSON)
      .json(&wrong_password)
      .dispatch();

    assert_eq!(response.status(), Status::Unauthorized);

    // 未驗證用戶
    let unverified = json!({
      "user_name": "unverified",
      "password": "password123"
    });

    let response = client
      .post("/api/login")
      .header(ContentType::JSON)
      .json(&unverified)
      .dispatch();

    assert_eq!(response.status(), Status::BadRequest);

    // Error
    let client = Client::tracked(rocket::build()).unwrap();

    let no_username = json!({
       "user_name": "",
       "password": "password"
    });

    let response = client
      .post("/api/login")
      .header(ContentType::JSON)
      .json(&no_username)
      .dispatch();

    assert_eq!(response.status(), Status::UnprocessableEntity);

    let no_password = json!({
       "user_name": "testuser",
       "password": ""
    });

    let response = client
      .post("/api/login")
      .header(ContentType::JSON)
      .json(&no_password)
      .dispatch();

    assert_eq!(response.status(), Status::UnprocessableEntity);
  }

  #[tokio::test]
  async fn test_show_current_seats_status() {
    let pool = SqlitePool::connect("sqlite::memory:").await.unwrap();

    let rocket = rocket::build().manage(pool.clone());
    let client = Client::tracked(rocket).expect("valid rocket instance");
    let response = client.get("/api/show_status").dispatch();

    assert_eq!(response.status(), Status::Ok);

    let body: seat::AllSeatsStatus =
      serde_json::from_str(&response.into_string().unwrap()).unwrap();

    assert_eq!(body.seats.len(), (NUMBER_OF_SEATS - 1) as usize);

    for seat_status in body.seats {
      match seat_status.status {
        seat::Status::Available => {
          assert!(seat_status.seat_id > 0);
        }
        seat::Status::Borrowed => {
          assert!(seat_status.seat_id > 0);
        }
        seat::Status::Unavailable => {
          assert!(seat_status.seat_id > 0);
        }
      }
    }
  }

  #[tokio::test]
  async fn test_show_seats_status_in_specific_timeslots() {
    // let rocket = rocket::build();
    // let client = Client::tracked(rocket).expect("valid rocket instance");

    // let pool = SqlitePool::connect("sqlite::memory:").await.unwrap();
    // let pool = rocket.manage(pool);

    // let start_time = 1672531200;
    // let end_time = 1672534800;

    // let response = client
    //   .get(uri!(show_seats_status_in_specific_timeslots: pool.inner(), start_time, end_time))
    //   .dispatch();

    // assert_eq!(response.status(), Status::Ok);

    // let result: seat::AllSeatsStatus =
    //   serde_json::from_str(&response.into_string().unwrap()).unwrap();

    // assert_eq!(
    //   result.seats.len(),
    //   usize::from(constant::NUMBER_OF_SEATS - 1)
    // );

    // for seat in result.seats {
    //   assert!(seat.seat_id > 0 && seat.seat_id <= NUMBER_OF_SEATS); // 座位號碼正確性

    //   match seat.status {
    //     seat::Status::Available => (),
    //     seat::Status::Borrowed => (),
    //     seat::Status::Unavailable => (),
    //     _ => panic!("Invalid seat status"),
    //   }
    // }
  }

  #[tokio::test]
  async fn test_show_seat_reservations() {
    // let rocket = rocket::build();
    // let client = Client::tracked(rocket).expect("valid rocket instance");
    // let pool = SqlitePool::connect_lazy("sqlite::memory:").expect("in-memory database");

    // let mut conn = pool.acquire().await.expect("acquire connection");
    // sqlx::query("INSERT INTO Seats (seat_id, available) VALUES (1, 1)")
    //   .execute(&mut *conn)
    //   .await
    //   .expect("insert seat");

    // sqlx::query(
    //   "INSERT INTO Reservations (seat_id, start_time, end_time) VALUES (1, 1672531200, 1672534800)",
    // )
    // .execute(&mut *conn)
    // .await
    // .expect("insert reservation");

    // let seat_id = 1;
    // let start_time = 1672530000;
    // let end_time = 1672536000;

    // let response = client
    //   .get(uri!(show_seat_reservations: *pool, seat_id, start_time, end_time))
    //   .dispatch();

    // assert_eq!(response.status(), Status::Ok);

    // let body: Vec<(i64, i64)> = serde_json::from_str(&response.into_string().unwrap()).unwrap();
    // assert_eq!(body, vec![(1672531200, 1672534800)]);
  }

  #[tokio::test]
  async fn test_reserve_seat() {}

  #[tokio::test]
  async fn test_update_reservation() {
    let rocket = rocket::build();
    let client = Client::tracked(rocket).expect("valid rocket instance");

    // 初始化資料庫連線池
    let pool = SqlitePool::connect("sqlite::memory:").await.unwrap();
    let pool = rocket.manage(pool);

    // 準備測試資料
    let user_name = "testuser";
    let user_role = user::UserRole::RegularUser;
    let exp = 1234567890;

    let start_time = 1234567890;
    let end_time = 1234567899;
    let new_start_time = 1234567901;
    let new_end_time = 1234567999;

    let update_reservation = reservation::UpdateReservationRequest {
      start_time,
      end_time,
      new_start_time,
      new_end_time,
    };

    let user_claims = token::UserInfoClaim {
      user: user_name.to_string(),
      role: user_role,
      exp,
    };

    sqlx::query!(
      "INSERT INTO Reservations (user_name, seat_id, start_time, end_time)
     VALUES (?, 1, datetime(?, '+8 hours'), datetime(?, '+8 hours'))",
      user_name,
      start_time,
      end_time
    )
    .execute(&pool)
    .await
    .unwrap();

    // 呼叫測試函數
    let response = client
      .post("/api/update_reservation")
      .header(ContentType::JSON)
      .json(&update_reservation)
      .dispatch();

    // 檢查返回結果
    assert_eq!(response.status(), Status::Ok);

    // 檢查資料庫資料是否正確更新
    let rows = sqlx::query!(
      "SELECT start_time, end_time 
     FROM Reservations 
     WHERE user_name = ?",
      user_name
    )
    .fetch_all(&pool)
    .await
    .unwrap();

    assert_eq!(rows.len(), 1);
    assert_eq!(rows[0].start_time, new_start_time.to_string());
    assert_eq!(rows[0].end_time, new_end_time.to_string());
  }

  #[tokio::test]
  async fn test_delete_reservation_time() {
    let pool = SqlitePool::connect("sqlite::memory:").await.unwrap();

    // 準備測試資料
    let user_name = "test_user";
    let user_role = user::UserRole::RegularUser;
    let exp = 1234567890;

    let start_time = 1234567890;
    let end_time = 1234567899;

    let delete_reservation = reservation::DeleteReservationRequest {
      start_time,
      end_time,
    };

    let user_claims = token::UserInfoClaim {
      user: user_name.to_string(),
      role: user_role,
      exp,
    };

    sqlx::query!(
      "INSERT INTO Reservations (user_name, seat_id, start_time, end_time)
     VALUES (?, 1, datetime(?, '+8 hours'), datetime(?, '+8 hours'))",
      user_name,
      start_time,
      end_time
    )
    .execute(&pool)
    .await
    .unwrap();

    // let result = delete_reservation_time(
    //   &rocket::State::from(pool.clone()),
    //   user_claims,
    //   Json(delete_reservation),
    // )
    // .await;

    // // 檢查返回結果
    // assert!(result.is_ok());

    let rows = sqlx::query!(
    "SELECT * FROM Reservations WHERE user_name = ? AND start_time = datetime(?, '+8 hours') AND end_time = datetime(?, '+8 hours')",
    user_name, start_time, end_time
  )
  .fetch_all(&pool)
  .await
  .unwrap();

    assert_eq!(rows.len(), 0);
  }

  #[rocket::async_test]
  async fn test_display_user_reservations() {
    // let database_url = ":memory:";
    // let pool = SqlitePool::connect(&database_url).await;
    // std::env::set_var("DATABASE_URL", database_url);
    // rocket::custom(rocket::Config::from_env("test"))
    //   .manage(pool)
    //   .launch();

    // let client = Client::tracked(rocket()).unwrap();

    // let user_name = "test_user";
    // let start_time = 1672531200;
    // let end_time = 1672534800;

    // let insert_request = InsertReservationRequest {
    //   seat_id: 1,
    //   start_time,
    //   end_time,
    // };

    // reserve_seat(&client.rocket().state(), user_name, insert_request)
    //   .await
    //   .unwrap();

    // let response = client
    //   .get(format!("/api/user_reservations"))
    //   .header(ContentType::JSON)
    //   .dispatch();

    // assert_eq!(response.status(), Status::Ok);

    // let reservations: Vec<Reservation> =
    //   serde_json::from_str(&response.into_string().unwrap()).unwrap();

    // assert!(!reservations.is_empty());

    // let retrieved_reservation = &reservations[0];
    // assert_eq!(retrieved_reservation.seat_id, insert_request.seat_id);
  }

  #[tokio::test]
  async fn test_set_unavailable_timeslots() {}

  #[tokio::test]
  async fn test_set_seat_availability() {}

  /////////////////////////////////////////////////////////////
  // async fn test_show_seats_status_by_time_db_error() {
  //   database::init_db();
  //   let db_path = format!("{}/SSR.db3", utils::get_root());
  //   std::fs::remove_file(db_path).unwrap();

  //   let date = "2023-12-28";
  //   let start_time = 10000;
  //   let end_time = 12000;

  //   let result = show_seats_status_by_time(date, start_time, end_time).await;

  //   assert_eq!(result.unwrap_err(), Status::InternalServerError);
  // }

  // #[tokio::test]
  // async fn test_show_seat_reservations_success() {
  //   let date = "2023-12-28";
  //   let seat_id = 125;

  //   let result = show_seat_reservations(&date, seat_id).await;

  //   assert!(result.is_ok());

  //   let result_str = result.unwrap();
  //   let timeslots: Vec<(u32, u32)> =
  //     serde_json::from_str(&result_str).expect("Result should be timeslots JSON");

  //   // 檢查 seat_id 相等
  //   assert!(timeslots.iter().all(|(start, end)| start < end));
  // }

  // #[tokio::test]
  // async fn test_show_seat_reservations_invalid_seat() {
  //   let date = "2023-12-28";
  //   let seat_id = 0; // 不存在的座位

  //   let result = show_seat_reservations(&date, seat_id).await;

  //   assert_eq!(result.unwrap_err(), Status::UnprocessableEntity);
  // }

  // #[tokio::test]
  // async fn test_show_seat_reservations_invalid_date() {
  //   let date = "2023-15-32"; // 不存在的日期
  //   let seat_id = 120;

  //   let result = show_seat_reservations(&date, seat_id).await;

  //   assert_eq!(result.unwrap_err(), Status::UnprocessableEntity);
  // }

  // #[tokio::test]
  // async fn test_show_seat_reservations_db_error() {
  //   database::init_db();
  //   let db_path = format!("{}/SSR.db3", utils::get_root());
  //   std::fs::remove_file(db_path).unwrap();

  //   let date = "2023-12-28";
  //   let seat_id = 120;

  //   let result = show_seat_reservations(&date, seat_id).await;

  //   assert_eq!(result.unwrap_err(), Status::InternalServerError);
  // }}
>>>>>>> ff87c62b
<|MERGE_RESOLUTION|>--- conflicted
+++ resolved
@@ -51,8 +51,6 @@
   Ok(token)
 }
 
-<<<<<<< HEAD
-=======
 #[get("/api/resend_verification")]
 pub async fn resend_verification_email(
   claims: token::ResendVerificationClaim,
@@ -81,7 +79,6 @@
   Ok(token)
 }
 
->>>>>>> ff87c62b
 #[get("/api/verify?<verification_token>")]
 pub async fn email_verify(
   pool: &State<Pool<Sqlite>>,
@@ -101,14 +98,10 @@
 
 // 登入
 #[post("/api/login", data = "<creds>")]
-<<<<<<< HEAD
-pub fn login(creds: Json<user::LoginCreds>) -> Result<String, Status> {
-=======
 pub async fn login(
   pool: &State<Pool<Sqlite>>,
   creds: Json<user::LoginRequest>,
 ) -> Result<String, Status> {
->>>>>>> ff87c62b
   handle_validator(creds.validate())?;
   let user_info = database::user::get_user_info(pool.inner(), &creds.user_name).await?;
 
@@ -534,11 +527,6 @@
 管理者設定unavaliable time slot
 管理者設定座位avaliable
 黑名單
-<<<<<<< HEAD
-使用者改名
-*/
-
-=======
 */
 
 // fn register -> O
@@ -555,36 +543,24 @@
 // fn set_unavailable_timeslots
 // fn set_seat_availability
 
->>>>>>> ff87c62b
 #[cfg(test)]
 mod tests {
 
   use crate::utils;
 
   use super::*;
-<<<<<<< HEAD
-  use crate::model::user;
-=======
   use crate::model::reservation;
   use rocket::http::ContentType;
->>>>>>> ff87c62b
   use rocket::http::Status as HttpStatus;
   use rocket::http::Status;
   use rocket::local::blocking::Client;
   use rocket::serde::json::json;
-<<<<<<< HEAD
-  use rusqlite::params;
-
-  #[test]
-  fn test_register_success() {
-=======
   use rocket::uri;
   use sqlx::SqlitePool;
 
   #[test]
   fn test_register() {
     // Valid
->>>>>>> ff87c62b
     let client = Client::tracked(rocket::build()).expect("valid rocket instance");
     let base_url = get_base_url();
 
@@ -600,27 +576,15 @@
       .body(user_data.to_string())
       .dispatch();
 
-<<<<<<< HEAD
-    assert_eq!(response.status(), Status::Ok); // HttpStatus::Ok
-  }
-
-  #[test]
-  fn test_register_failure() {
-=======
     assert_eq!(response.status(), Status::Ok);
 
     // Invalid
->>>>>>> ff87c62b
     let client = Client::tracked(rocket::build()).expect("valid rocket instance");
     let base_url = get_base_url();
 
     let user_data = json!({
         "user_name": "istestuser",
-<<<<<<< HEAD
-        "password": "istestpassword123",
-=======
         "password": "test",
->>>>>>> ff87c62b
         "email": "istest@email.ntou.edu.tw",
     });
 
@@ -635,10 +599,6 @@
     let client = Client::tracked(rocket::build()).expect("valid rocket instance");
     let base_url = get_base_url();
 
-<<<<<<< HEAD
-    // Invalid data with empty user_name
-=======
->>>>>>> ff87c62b
     let invalid_user_data = json!({
         "user_name": "",
         "password": "istestpassword123",
@@ -654,10 +614,6 @@
     assert_eq!(response.status(), HttpStatus::UnprocessableEntity);
   }
 
-<<<<<<< HEAD
-  #[test]
-  fn test_email_verify_success() {
-=======
   #[tokio::test]
   async fn test_resend_verification_email() {
     let email = "test@email.ntou.edu.tw".to_string();
@@ -694,7 +650,6 @@
 
   #[test]
   fn test_email_verify() {
->>>>>>> ff87c62b
     let client = Client::tracked(rocket::build()).expect("valid rocket instance");
     let base_url = get_base_url();
 
@@ -712,30 +667,16 @@
       .into_string()
       .unwrap()
       .contains("Your email has been successfully verified"));
-<<<<<<< HEAD
-  }
-
-  #[test]
-  fn test_email_verify_missing_token() {
-=======
 
     // 遺失 token
->>>>>>> ff87c62b
     let client = Client::tracked(rocket::build()).expect("valid rocket instance");
     let base_url = get_base_url();
 
     let response = client.get(format!("{}/api/verify", base_url)).dispatch();
 
     assert_eq!(response.status(), Status::BadRequest);
-<<<<<<< HEAD
-  }
-
-  #[test]
-  fn test_email_verify_failure() {
-=======
 
     // 驗證失敗
->>>>>>> ff87c62b
     let client = Client::tracked(rocket::build()).expect("valid rocket instance");
     let base_url = get_base_url();
 
@@ -751,194 +692,6 @@
     assert_eq!(response.status(), Status::NotFound);
   }
 
-<<<<<<< HEAD
-  #[test]
-  fn test_login_success() {
-    let creds = user::LoginCreds {
-      user_name: "istestuser".to_string(),
-      password: "ispassword123".to_string(),
-    };
-
-    let result = login(Json(creds));
-
-    assert_eq!(result.is_ok(), true);
-
-    // unverified
-    let creds = user::LoginCreds {
-      user_name: "isunverifieduser".to_string(),
-      password: "ispassword123".to_string(),
-    };
-
-    let result = login(Json(creds));
-
-    assert_eq!(result.unwrap_err(), Status::BadRequest);
-
-    // no username
-    let creds = user::LoginCreds {
-      user_name: "".to_string(),
-      password: "ispassword123".to_string(),
-    };
-
-    let result = login(Json(creds));
-
-    assert_eq!(result.unwrap_err(), Status::UnprocessableEntity);
-
-    // no password
-    let creds = user::LoginCreds {
-      user_name: "istestuser".to_string(),
-      password: "".to_string(),
-    };
-
-    let result = login(Json(creds));
-
-    assert_eq!(result.unwrap_err(), Status::Unauthorized);
-  }
-
-  #[test]
-  fn test_login_validator() {
-    let creds = user::LoginCreds {
-      user_name: "".to_string(),
-      password: "istest".to_string(),
-    };
-    let result = login(Json(creds));
-    assert_eq!(result.unwrap_err(), Status::UnprocessableEntity);
-  }
-
-  #[tokio::test]
-  async fn test_show_current_seats_status_success() {
-    let result = show_current_seats_status().await;
-
-    assert!(result.is_ok());
-    let result_str = result.unwrap();
-
-    let _: seat::AllSeatsStatus =
-      serde_json::from_str(&result_str).expect("Result should be AllSeatsStatus JSON");
-
-    // unvailable time slot
-    database::init_db(); // 初始化 DB
-
-    let mut conn = database::connect_to_db().unwrap();
-    let date = utils::get_today();
-    let time = utils::get_now();
-
-    // 插入 unavailable timeslot 包含當前時間
-    let mut tx = conn.transaction().unwrap();
-    tx.execute(
-      "INSERT INTO UnavailableTimeSlots (date, start_time, end_time) VALUES (?1, 0, ?2)",
-      params![date, time + 3600],
-    )
-    .unwrap();
-    tx.commit().unwrap();
-
-    let result = show_current_seats_status().await;
-
-    assert_eq!(result.unwrap(), "Unavailable");
-
-    // DB error
-    database::init_db();
-    let db_path = format!("{}/SSR.db3", utils::get_root());
-    std::fs::remove_file(db_path).unwrap();
-
-    let result = show_current_seats_status().await;
-
-    assert_eq!(result.unwrap_err(), Status::InternalServerError);
-  }
-
-  #[tokio::test]
-  async fn test_show_seats_status_by_time_success() {
-    let date = "2023-12-28";
-    let start_time = 10000;
-    let end_time = 12000;
-
-    let result = show_seats_status_by_time(date, start_time, end_time).await;
-
-    assert!(result.is_ok());
-
-    let result_str = result.unwrap();
-    let status: seat::AllSeatsStatus =
-      serde_json::from_str(&result_str).expect("Result should be AllSeatsStatus JSON");
-
-    assert_eq!(status.seats.len(), 217); // 應該有 217 個座位
-  }
-
-  #[tokio::test]
-  async fn test_show_seats_status_by_time_invalid_datetime() {
-    let date = "2023-12-28";
-    let start_time = 22000; // 超出時間範圍
-    let end_time = 25000;
-
-    let result = show_seats_status_by_time(date, start_time, end_time).await;
-
-    assert_eq!(result.unwrap_err(), Status::UnprocessableEntity);
-  }
-
-  #[tokio::test]
-  async fn test_show_seats_status_by_time_db_error() {
-    database::init_db();
-    let db_path = format!("{}/SSR.db3", utils::get_root());
-    std::fs::remove_file(db_path).unwrap();
-
-    let date = "2023-12-28";
-    let start_time = 10000;
-    let end_time = 12000;
-
-    let result = show_seats_status_by_time(date, start_time, end_time).await;
-
-    assert_eq!(result.unwrap_err(), Status::InternalServerError);
-  }
-
-  #[tokio::test]
-  async fn test_show_seat_reservations_success() {
-    let date = "2023-12-28";
-    let seat_id = 125;
-
-    let result = show_seat_reservations(&date, seat_id).await;
-
-    assert!(result.is_ok());
-
-    let result_str = result.unwrap();
-    let timeslots: Vec<(u32, u32)> =
-      serde_json::from_str(&result_str).expect("Result should be timeslots JSON");
-
-    // 檢查 seat_id 相等
-    assert!(timeslots.iter().all(|(start, end)| start < end));
-  }
-
-  #[tokio::test]
-  async fn test_show_seat_reservations_invalid_seat() {
-    let date = "2023-12-28";
-    let seat_id = 0; // 不存在的座位
-
-    let result = show_seat_reservations(&date, seat_id).await;
-
-    assert_eq!(result.unwrap_err(), Status::UnprocessableEntity);
-  }
-
-  #[tokio::test]
-  async fn test_show_seat_reservations_invalid_date() {
-    let date = "2023-15-32"; // 不存在的日期
-    let seat_id = 120;
-
-    let result = show_seat_reservations(&date, seat_id).await;
-
-    assert_eq!(result.unwrap_err(), Status::UnprocessableEntity);
-  }
-
-  #[tokio::test]
-  async fn test_show_seat_reservations_db_error() {
-    database::init_db();
-    let db_path = format!("{}/SSR.db3", utils::get_root());
-    std::fs::remove_file(db_path).unwrap();
-
-    let date = "2023-12-28";
-    let seat_id = 120;
-
-    let result = show_seat_reservations(&date, seat_id).await;
-
-    assert_eq!(result.unwrap_err(), Status::InternalServerError);
-  }
-}
-=======
   #[tokio::test]
   async fn test_login() {
     let client = Client::tracked(rocket::build()).unwrap();
@@ -1353,5 +1106,4 @@
   //   let result = show_seat_reservations(&date, seat_id).await;
 
   //   assert_eq!(result.unwrap_err(), Status::InternalServerError);
-  // }}
->>>>>>> ff87c62b
+  // }}