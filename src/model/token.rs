<<<<<<< HEAD
use super::user;
use crate::utils::*;
use chrono::{Duration, Utc};

use rocket::request::{FromRequest, Outcome, Request};
use serde::{Deserialize, Serialize};

#[derive(Debug, Serialize, Deserialize, PartialEq)]
pub struct Claims {
=======
use super::{common::*, user};
use crate::utils::handle;

use jsonwebtoken::{decode, Algorithm, DecodingKey, Validation};
use rocket::{
  http::Status,
  request::{FromRequest, Outcome, Request},
};
use std::env;

pub trait Claim: Sized {
  fn verify_jwt(token: &str) -> Result<Self, Status>;
}

#[derive(Debug, Serialize, Deserialize)]
pub struct UserInfoClaim {
>>>>>>> ff87c62b
  pub user: String,
  pub role: user::UserRole,
  pub exp: usize,
}

#[derive(Debug, Serialize, Deserialize)]
pub struct ResendVerificationClaim {
  pub email: String,
  pub verification_token: String,
  pub expiration: i64,
  pub exp: usize,
}

impl Claim for UserInfoClaim {
  fn verify_jwt(token: &str) -> Result<UserInfoClaim, Status> {
    let key = env::var("SECRET_KEY").expect("Failed to get secret key");

    let token = handle(
      decode::<UserInfoClaim>(
        token,
        &DecodingKey::from_secret(key.as_ref()),
        &Validation::new(Algorithm::HS256),
      ),
      "Decoding JWT",
    )?;

    Ok(token.claims)
  }
}

#[rocket::async_trait]
impl<'r> FromRequest<'r> for UserInfoClaim {
  type Error = ();

  async fn from_request(request: &'r Request<'_>) -> Outcome<Self, Self::Error> {
    let headers = request.headers().get_one("Authorization");
    match headers {
      Some(header) => {
        let token = header.replace("Bearer ", "");

        match Self::verify_jwt(&token) {
          Ok(claims) => Outcome::Success(claims),
          Err(_) => Outcome::Failure((Status::Unauthorized, ())),
        }
      }
      None => Outcome::Failure((Status::BadRequest, ())),
    }
  }
}

<<<<<<< HEAD
// TEST
#[cfg(test)]
mod test {
  use super::*;
  use crate::model::user::{self};
  use chrono::{Duration, Utc};
  use jsonwebtoken::{decode, encode, Algorithm, DecodingKey, EncodingKey, Header, Validation};

  fn test_claims() {
    let claim = Claims {
      user: "istestuser".to_string(),
      role: user::UserRole::RegularUser,
      exp: 1234567,
    };

    let serialized = serde_json::to_string(&claim).unwrap();
    let deserialized: Claims = serde_json::from_str(&serialized).unwrap();

    assert_eq!(claim, deserialized);
  }

  #[test]
  fn test_token() {
    let key = "istestkey";
    let encoding_key = EncodingKey::from_secret(key.as_bytes());
    let decoding_key = DecodingKey::from_secret(key.as_bytes());

    let header = Header::default();

    let expiration = Utc::now()
      .checked_add_signed(Duration::hours(1))
      .expect("valid timestamp")
      .timestamp() as usize;

    let claims = Claims {
      user: "istestuser".to_string(),
      role: user::UserRole::RegularUser,
      exp: expiration,
    };

    let token = encode(&header, &claims, &encoding_key).unwrap();

    let validation = Validation::new(Algorithm::HS256);
    let decoded_claims = decode::<Claims>(&token, &decoding_key, &validation);
    assert!(decoded_claims.is_ok());

    let decoded_claims = decoded_claims.unwrap();
    assert_eq!(decoded_claims.claims, claims);
  }

  /* UNDO */
  // test_from_request
=======
impl Claim for ResendVerificationClaim {
  fn verify_jwt(token: &str) -> Result<ResendVerificationClaim, Status> {
    let key = env::var("SECRET_KEY").expect("Failed to get secret key");

    let token = handle(
      decode::<ResendVerificationClaim>(
        token,
        &DecodingKey::from_secret(key.as_ref()),
        &Validation::new(Algorithm::HS256),
      ),
      "Decoding JWT",
    )?;

    Ok(token.claims)
  }
}

#[rocket::async_trait]
impl<'r> FromRequest<'r> for ResendVerificationClaim {
  type Error = ();

  async fn from_request(request: &'r Request<'_>) -> Outcome<Self, Self::Error> {
    let headers = request.headers().get_one("Authorization");
    match headers {
      Some(header) => {
        let token = header.replace("Bearer ", "");

        match Self::verify_jwt(&token) {
          Ok(claims) => Outcome::Success(claims),
          Err(_) => Outcome::Failure((Status::Unauthorized, ())),
        }
      }
      None => Outcome::Failure((Status::BadRequest, ())),
    }
  }
}

#[cfg(test)]
mod tests {
  use crate::model::user::UserRole;

  use super::*;

  #[test]
  fn test_verify_jwt_user_info_claim() {
    env::set_var("SECRET_KEY", "your_secret_key");

    let user_info_claim = UserInfoClaim {
      user: "testuser".to_string(),
      role: UserRole::RegularUser,
      exp: 1234567890,
    };

    let token = jsonwebtoken::encode(
      &jsonwebtoken::Header::default(),
      &user_info_claim,
      &jsonwebtoken::EncodingKey::from_secret("your_secret_key".as_ref()),
    )
    .expect("Failed to encode JWT");

    let result = UserInfoClaim::verify_jwt(&token);
    assert!(result.is_ok());

    let invalid_token = "invalid_token";
    let result = UserInfoClaim::verify_jwt(invalid_token);
    assert!(result.is_err());
  }

  #[test]
  fn test_verify_jwt_resend_verification_claim() {
    env::set_var("SECRET_KEY", "your_secret_key");

    let resend_verification_claim = ResendVerificationClaim {
      email: "test@email.ntou.edu.tw".to_string(),
      verification_token: "verificationtoken".to_string(),
      expiration: 1234567890,
      exp: 1234567890,
    };

    let token = jsonwebtoken::encode(
      &jsonwebtoken::Header::default(),
      &resend_verification_claim,
      &jsonwebtoken::EncodingKey::from_secret("your_secret_key".as_ref()),
    )
    .expect("Failed to encode JWT");

    let result = ResendVerificationClaim::verify_jwt(&token);
    assert!(result.is_ok());

    let invalid_token = "invalid_token";
    let result = ResendVerificationClaim::verify_jwt(invalid_token);
    assert!(result.is_err());
  }

  #[tokio::test]
  async fn test_from_request_user_info_claim() {
    env::set_var("SECRET_KEY", "your_secret_key");

    let user_info_claim = UserInfoClaim {
      user: "testuser".to_string(),
      role: UserRole::RegularUser,
      exp: 1234567890,
    };

    let token = jsonwebtoken::encode(
      &jsonwebtoken::Header::default(),
      &user_info_claim,
      &jsonwebtoken::EncodingKey::from_secret("your_secret_key".as_ref()),
    )
    .expect("Failed to encode JWT");

    env::set_var("SECRET_KEY", "your_secret_key");

    let resend_verification_claim = ResendVerificationClaim {
      email: "test@email.ntou.edu.tw".to_string(),
      verification_token: "verificationtoken".to_string(),
      expiration: 1234567890,
      exp: 1234567890,
    };

    let token = jsonwebtoken::encode(
      &jsonwebtoken::Header::default(),
      &resend_verification_claim,
      &jsonwebtoken::EncodingKey::from_secret("your_secret_key".as_ref()),
    )
    .expect("Failed to encode JWT");
  }
>>>>>>> ff87c62b
}<|MERGE_RESOLUTION|>--- conflicted
+++ resolved
@@ -1,14 +1,3 @@
-<<<<<<< HEAD
-use super::user;
-use crate::utils::*;
-use chrono::{Duration, Utc};
-
-use rocket::request::{FromRequest, Outcome, Request};
-use serde::{Deserialize, Serialize};
-
-#[derive(Debug, Serialize, Deserialize, PartialEq)]
-pub struct Claims {
-=======
 use super::{common::*, user};
 use crate::utils::handle;
 
@@ -25,7 +14,6 @@
 
 #[derive(Debug, Serialize, Deserialize)]
 pub struct UserInfoClaim {
->>>>>>> ff87c62b
   pub user: String,
   pub role: user::UserRole,
   pub exp: usize,
@@ -76,60 +64,6 @@
   }
 }
 
-<<<<<<< HEAD
-// TEST
-#[cfg(test)]
-mod test {
-  use super::*;
-  use crate::model::user::{self};
-  use chrono::{Duration, Utc};
-  use jsonwebtoken::{decode, encode, Algorithm, DecodingKey, EncodingKey, Header, Validation};
-
-  fn test_claims() {
-    let claim = Claims {
-      user: "istestuser".to_string(),
-      role: user::UserRole::RegularUser,
-      exp: 1234567,
-    };
-
-    let serialized = serde_json::to_string(&claim).unwrap();
-    let deserialized: Claims = serde_json::from_str(&serialized).unwrap();
-
-    assert_eq!(claim, deserialized);
-  }
-
-  #[test]
-  fn test_token() {
-    let key = "istestkey";
-    let encoding_key = EncodingKey::from_secret(key.as_bytes());
-    let decoding_key = DecodingKey::from_secret(key.as_bytes());
-
-    let header = Header::default();
-
-    let expiration = Utc::now()
-      .checked_add_signed(Duration::hours(1))
-      .expect("valid timestamp")
-      .timestamp() as usize;
-
-    let claims = Claims {
-      user: "istestuser".to_string(),
-      role: user::UserRole::RegularUser,
-      exp: expiration,
-    };
-
-    let token = encode(&header, &claims, &encoding_key).unwrap();
-
-    let validation = Validation::new(Algorithm::HS256);
-    let decoded_claims = decode::<Claims>(&token, &decoding_key, &validation);
-    assert!(decoded_claims.is_ok());
-
-    let decoded_claims = decoded_claims.unwrap();
-    assert_eq!(decoded_claims.claims, claims);
-  }
-
-  /* UNDO */
-  // test_from_request
-=======
 impl Claim for ResendVerificationClaim {
   fn verify_jwt(token: &str) -> Result<ResendVerificationClaim, Status> {
     let key = env::var("SECRET_KEY").expect("Failed to get secret key");
@@ -257,5 +191,4 @@
     )
     .expect("Failed to encode JWT");
   }
->>>>>>> ff87c62b
 }