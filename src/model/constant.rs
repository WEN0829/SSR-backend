--- conflicted
+++ resolved
@@ -1,23 +1,13 @@
 pub static NUMBER_OF_SEATS: u16 = 217;
 
-<<<<<<< HEAD
-//TEST
-=======
->>>>>>> ff87c62b
 #[cfg(test)]
 mod test {
   use super::*;
 
   #[test]
   fn test_number_of_seats() {
-<<<<<<< HEAD
-    assert_eq!(NUMBER_OF_SEATS, 217);
-    assert_eq!(NUMBER_OF_SEATS + 1, 218);
-    assert_eq!(NUMBER_OF_SEATS - 1, 216);
-=======
     assert_ne!(NUMBER_OF_SEATS, 216);
     assert_eq!(NUMBER_OF_SEATS, 217);
     assert_ne!(NUMBER_OF_SEATS, 218);
->>>>>>> ff87c62b
   }
 }